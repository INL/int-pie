
import torch
import torch.nn as nn
import torch.nn.functional as F

from pie import torch_utils, initialization

from .embedding import RNNEmbedding, CNNEmbedding, EmbeddingMixer, EmbeddingConcat
from .decoder import AttentionalDecoder, LinearDecoder, CRFDecoder
from .encoder import RNNEncoder
from .base_model import BaseModel


def get_context(outs, wemb, wlen, context_type):
    if context_type.lower() == 'sentence':
        return torch_utils.flatten_padded_batch(outs, wlen)
    elif context_type.lower() == 'word':
        return torch_utils.flatten_padded_batch(wemb, wlen)
    elif context_type.lower() == 'both':
        outs = torch_utils.flatten_padded_batch(outs, wlen)
        wemb = torch_utils.flatten_padded_batch(wemb, wlen)
        return torch.cat([outs, wemb], -1)
    else:
        return None


class SimpleModel(BaseModel):
    """
    Parameters
    ==========
    label_encoder : MultiLabelEncoder
    tasks : settings.tasks
    wemb_dim : int, embedding dimension for word-level embedding layer
    cemb_dim : int, embedding dimension for char-level embedding layer
    hidden_size : int, hidden_size for all hidden layers
    dropout : float
    merge_type : str, one of "concat", "mixer", method to merge word-level and
        char-level embeddings
    cemb_type : str, one of "RNN", "CNN", layer to use for char-level embeddings
    """
    def __init__(self, label_encoder, tasks, wemb_dim, cemb_dim, hidden_size, num_layers,
                 dropout=0.0, word_dropout=0.0, merge_type='concat', cemb_type='RNN',
<<<<<<< HEAD
                 cemb_layers=1, cell='LSTM', custom_cemb_cell=False, scorer='general',
                 lemma_context="sentence", include_lm=True, lm_shared_softmax=True,
                 pos_crf=True, init_rnn='xavier_uniform', **kwargs):
=======
                 cemb_layers=1, cell='LSTM', custom_cemb_cell=False,
                 init_rnn='xavier_uniform', include_lm=True, **kwargs):  # for compat
>>>>>>> 89d384c4
        # args
        self.wemb_dim = wemb_dim
        self.cemb_dim = cemb_dim
        self.hidden_size = hidden_size
        self.num_layers = num_layers
        # kwargs
        self.cell = cell
        self.dropout = dropout
        self.word_dropout = word_dropout
        self.merge_type = merge_type
        self.cemb_type = cemb_type
        self.cemb_layers = cemb_layers
        self.scorer = scorer
        self.include_lm = include_lm
<<<<<<< HEAD
        self.pos_crf = pos_crf
        self.lm_shared_softmax = lm_shared_softmax
=======
>>>>>>> 89d384c4
        self.custom_cemb_cell = custom_cemb_cell
        # only during training
        self.init_rnn = init_rnn
        super().__init__(label_encoder, tasks)

        # Embeddings
        self.wemb = None
        if self.wemb_dim > 0:
            self.wemb = nn.Embedding(len(label_encoder.word), wemb_dim,
                                     padding_idx=label_encoder.word.get_pad())
            # init embeddings
            initialization.init_embeddings(self.wemb)

        self.cemb = None
        if cemb_type.upper() == 'RNN':
            self.cemb = RNNEmbedding(
                len(label_encoder.char), cemb_dim,
                padding_idx=label_encoder.char.get_pad(),
                custom_lstm=custom_cemb_cell, dropout=dropout,
                num_layers=cemb_layers, cell=cell, init_rnn=init_rnn)
        elif cemb_type.upper() == 'CNN':
            self.cemb = CNNEmbedding(
                len(label_encoder.char), cemb_dim,
                padding_idx=label_encoder.char.get_pad())

        self.merger = None
        if self.cemb is not None and self.wemb is not None:
            if merge_type.lower() == 'mixer':
                if self.cemb.embedding_dim != self.wemb.embedding_dim:
                    raise ValueError("EmbeddingMixer needs equal embedding dims")
                self.merger = EmbeddingMixer(wemb_dim)
                in_dim = wemb_dim
            elif merge_type == 'concat':
                self.merger = EmbeddingConcat()
                in_dim = wemb_dim + self.cemb.embedding_dim
            else:
                raise ValueError("Unknown merge method: {}".format(merge_type))
        elif self.cemb is None:
            in_dim = wemb_dim
        else:
            in_dim = self.cemb.embedding_dim

        # Encoder
        self.encoder = None
        needs_encoder = False
        for task in self.tasks.values():
            if task['level'] == 'token':
                needs_encoder = True
                break
            elif task.get('context', '').lower() in ('sentence', 'both'):
                needs_encoder = True
                break
        if not needs_encoder:
            print("Model doesn't need sentence encoder, leaving uninitialized")
        else:
            self.encoder = RNNEncoder(
                in_dim, hidden_size, num_layers=num_layers, cell=cell, dropout=dropout,
                init_rnn=init_rnn)

        # Decoders
        decoders = {}
        for tname, task in self.tasks.items():
            if task['level'].lower() == 'char':
                if self.cemb is None:
<<<<<<< HEAD
                    raise ValueError("Sequential lemmatizer requires char embeddings")

                context_dim = 0
                if lemma_context.lower() == 'sentence':
                    context_dim = hidden_size * 2  # bidirectional encoder
                elif lemma_context.lower() == 'word':
                    context_dim = wemb_dim
                elif lemma_context.lower() == 'both':
                    context_dim = hidden_size * 2 + wemb_dim

                self.lemma_decoder = AttentionalDecoder(
                    label_encoder.tasks['lemma'], cemb_dim,
                    self.cemb.embedding_dim,
                    num_layers=cemb_layers, scorer=scorer, cell=cell,
                    context_dim=context_dim, dropout=dropout, init_rnn=init_rnn)
=======
                    raise ValueError("Char-level decoder requires char embeddings")

                # TODO: add sentence context to decoder
                if task['decoder'].lower() == 'linear':
                    decoder = LinearDecoder(
                        label_encoder.tasks[tname], self.cemb.embedding_dim)
                elif task['decoder'].lower() == 'crf':
                    decoder = CRFDecoder(
                        label_encoder.tasks[tname], self.cemb.embedding_dim)
                else:
                    # get context size
                    context_dim = 0
                    if task['context'].lower() == 'sentence':
                        context_dim = hidden_size * 2  # bidirectional encoder
                    elif task['context'].lower() == 'word':
                        context_dim = wemb_dim
                    elif task['context'].lower() == 'both':
                        context_dim = hidden_size * 2 + wemb_dim

                    decoder = AttentionalDecoder(
                        label_encoder.tasks[tname], self.cemb.embedding_dim,
                        self.cemb.embedding_dim, context_dim=context_dim, dropout=dropout,
                        num_layers=cemb_layers, init_rnn=init_rnn)

            elif task['level'].lower() == 'token':
                # linear
                if task['decoder'].lower() == 'linear':
                    decoder = LinearDecoder(
                        label_encoder.tasks[tname], hidden_size * 2)
                # crf
                elif task['decoder'].lower() == 'crf':
                    decoder = CRFDecoder(
                        label_encoder.tasks[tname], hidden_size * 2)

>>>>>>> 89d384c4
            else:
                raise ValueError(
                    "Unknown decoder type {}. Task: {}".format(task['decoder'], tname))

            self.add_module('{}_decoder'.format(tname), decoder)
            decoders[tname] = decoder

        self.decoders = decoders

        # - LM
        if self.include_lm:
<<<<<<< HEAD
            self.lm_decoder_fwd = LinearDecoder(label_encoder.word, hidden_size)
            if lm_shared_softmax:
                self.lm_decoder_bwd = self.lm_decoder_fwd
            else:
                self.lm_decoder_bwd = LinearDecoder(label_encoder.word, hidden_size)
=======
            self.lm_fwd_decoder = LinearDecoder(label_encoder.word, hidden_size)
            self.lm_bwd_decoder = LinearDecoder(label_encoder.word, hidden_size)
>>>>>>> 89d384c4

    def get_args_and_kwargs(self):
        return {'args': (self.wemb_dim, self.cemb_dim, self.hidden_size, self.num_layers),
                'kwargs': {'dropout': self.dropout,
                           'word_dropout': self.word_dropout,
                           'cell': self.cell,
                           'merge_type': self.merge_type,
                           'cemb_type': self.cemb_type,
                           'cemb_layers': self.cemb_layers,
                           'include_lm': self.include_lm,
<<<<<<< HEAD
                           'pos_crf': self.pos_crf,
                           'lemma_context': self.lemma_context,
                           'scorer': self.scorer,
=======
>>>>>>> 89d384c4
                           'custom_cemb_cell': self.custom_cemb_cell}}

    def embedding(self, word, wlen, char, clen):
        wemb, cemb, cemb_outs = None, None, None
        if self.wemb is not None:
            # set words to unknown with prob `p` depending on word frequency
            word = torch_utils.word_dropout(
                word, self.word_dropout, self.training, self.label_encoder.word)
            wemb = self.wemb(word)
        if self.cemb is not None:
            # cemb_outs: (seq_len x batch x emb_dim)
            cemb, cemb_outs = self.cemb(char, clen, wlen)

        return wemb, cemb, cemb_outs

    def init_from_encoder(self, encoder):
        # wemb
        total = 0
        for w, idx in encoder.label_encoder.word.table.items():
            if w in self.label_encoder.word.table:
                self.wemb.weight.data[self.label_encoder.word.table[w]].copy_(
                    encoder.wemb.weight.data[idx])
                total += 1
        print("Initialized {}/{} word embs".format(total, len(self.wemb.weight)))
        # cemb
        total = 0
        for w, idx in encoder.label_encoder.char.table.items():
            if w in self.label_encoder.char.table:
                self.cemb.emb.weight.data[self.label_encoder.char.table[w]].copy_(
                    encoder.cemb.emb.weight.data[idx])
                total += 1
        print("Initialized {}/{} char embs".format(total, len(self.cemb.emb.weight)))
        # cemb rnn
        self.cemb.rnn.load_state_dict(encoder.cemb.rnn.state_dict())
        # sentence rnn
        self.encoder.load_state_dict(encoder.encoder.state_dict())

        if self.include_lm:
            pass

    def loss(self, batch_data, *target_tasks):
        ((word, wlen), (char, clen)), tasks = batch_data
        output = {}

        # Embedding
        wemb, cemb, cemb_outs = self.embedding(word, wlen, char, clen)
        if wemb is None:
            emb = cemb
        elif cemb is None:
            emb = wemb
        else:
            emb = self.merger(wemb, cemb)

        # Encoder
        emb = F.dropout(emb, p=self.dropout, training=self.training)
        enc_outs = None
        if self.encoder is not None:
            # TODO: check if we need encoder for this particular batch
            enc_outs = self.encoder(emb, wlen)

        # Decoder
        for task in target_tasks:
            (target, length), at_layer = tasks[task], self.tasks[task]['layer']
            # prepare input layer
            outs = None
            if enc_outs is not None:
                outs = F.dropout(enc_outs[at_layer], p=0, training=self.training)

            decoder = self.decoders[task]

            if self.tasks[task]['level'].lower() == 'char':
                if isinstance(decoder, LinearDecoder):
                    logits = decoder(cemb_outs)
                    output[task] = decoder.loss(logits, target)
                elif isinstance(decoder, CRFDecoder):
                    logits = decoder(cemb_outs)
                    output[task] = decoder.loss(logits, target, length)
                elif isinstance(decoder, AttentionalDecoder):
                    cemb_outs = F.dropout(
                        cemb_outs, p=self.dropout, training=self.training)
                    context = get_context(outs, wemb, wlen, self.tasks[task]['context'])
                    logits = decoder(target, length, cemb_outs, clen, context)
                    output[task] = decoder.loss(logits, target)
            else:
                if isinstance(decoder, LinearDecoder):
                    logits = decoder(outs)
                    output[task] = decoder.loss(logits, target)
                elif isinstance(decoder, CRFDecoder):
                    logits = decoder(outs)
                    output[task] = decoder.loss(logits, target, length)

        # (LM)
        if self.include_lm:
            if len(emb) > 1:  # can't compute loss for 1-length batches
                # always at first layer
                fwd, bwd = F.dropout(
                    enc_outs[0], p=0, training=self.training
                ).chunk(2, dim=2)
                # forward logits
                logits = self.lm_fwd_decoder(torch_utils.pad(fwd[:-1], pos='pre'))
                output['fwd_lm'] = self.lm_fwd_decoder.loss(logits, word)
                # backward logits
                logits = self.lm_fwd_decoder(torch_utils.pad(bwd[1:], pos='post'))
                output['bwd_lm'] = self.lm_bwd_decoder.loss(logits, word)

        return output

    def predict(self, inp, *tasks):
        tasks = set(self.label_encoder.tasks if not len(tasks) else tasks)
        preds = {}
        (word, wlen), (char, clen) = inp

        # Embedding
        wemb, cemb, cemb_outs = self.embedding(word, wlen, char, clen)
        if wemb is None:
            emb = cemb
        elif cemb is None:
            emb = wemb
        else:
            emb = self.merger(wemb, cemb)

        # Encoder
        enc_outs = None
        if self.encoder is not None:
            # TODO: check if we need encoder for this particular batch
            enc_outs = self.encoder(emb, wlen)

        # Decoders
        for task in tasks:

            decoder, at_layer = self.decoders[task], self.tasks[task]['layer']
            outs = None
            if enc_outs is not None:
                outs = enc_outs[at_layer]

            if self.label_encoder.tasks[task].level.lower() == 'char':
                if isinstance(decoder, LinearDecoder):
                    hyps, _ = decoder.predict(cemb_outs, clen)
                elif isinstance(decoder, CRFDecoder):
                    hyps, _ = decoder.predict(cemb_outs, clen)
                else:
                    context = get_context(outs, wemb, wlen, self.tasks[task]['context'])
                    hyps, _ = decoder.predict_max(cemb_outs, clen, context=context)
                    if self.label_encoder.tasks[task].preprocessor_fn is None:
                        hyps = [''.join(hyp) for hyp in hyps]
            else:
                if isinstance(decoder, LinearDecoder):
                    hyps, _ = decoder.predict(outs, wlen)
                elif isinstance(decoder, CRFDecoder):
                    hyps, _ = decoder.predict(outs, wlen)
                else:
                    raise ValueError()

            preds[task] = hyps

        return preds


if __name__ == '__main__':
    from pie.settings import settings_from_file
    from pie.data import Dataset, Reader, MultiLabelEncoder

    settings = settings_from_file('./config.json')
    reader = Reader(settings, settings.input_path)
    label_encoder = MultiLabelEncoder.from_settings(settings)
    label_encoder.fit_reader(reader)
    data = Dataset(settings, reader, label_encoder)
    model = SimpleModel(data.label_encoder, settings.tasks,
                        settings.wemb_dim, settings.cemb_dim,
                        settings.hidden_size, settings.num_layers)
    model.to(settings.device)

    for batch in data.batch_generator():
        model.loss(batch)
        break
    ((word, wlen), (char, clen)), tasks = next(data.batch_generator())
    wemb, (cemb, cemb_outs) = model.wemb(word), model.cemb(char, clen, wlen)
    emb = model.merger(wemb, cemb)
    enc_outs = model.encoder(emb, wlen)
    model.pos_decoder.predict(enc_outs, wlen)
    lemma_hyps, _ = model.decoders['lemma'].predict_max(
        cemb_outs, clen, context=torch_utils.flatten_padded_batch(enc_outs, wlen))
    print(lemma_hyps)<|MERGE_RESOLUTION|>--- conflicted
+++ resolved
@@ -40,14 +40,8 @@
     """
     def __init__(self, label_encoder, tasks, wemb_dim, cemb_dim, hidden_size, num_layers,
                  dropout=0.0, word_dropout=0.0, merge_type='concat', cemb_type='RNN',
-<<<<<<< HEAD
-                 cemb_layers=1, cell='LSTM', custom_cemb_cell=False, scorer='general',
-                 lemma_context="sentence", include_lm=True, lm_shared_softmax=True,
-                 pos_crf=True, init_rnn='xavier_uniform', **kwargs):
-=======
-                 cemb_layers=1, cell='LSTM', custom_cemb_cell=False,
-                 init_rnn='xavier_uniform', include_lm=True, **kwargs):  # for compat
->>>>>>> 89d384c4
+                 scorer='general', include_lm=True, lm_shared_softmax=True,
+                 init_rnn='xavier_uniform', **kwargs):
         # args
         self.wemb_dim = wemb_dim
         self.cemb_dim = cemb_dim
@@ -62,11 +56,7 @@
         self.cemb_layers = cemb_layers
         self.scorer = scorer
         self.include_lm = include_lm
-<<<<<<< HEAD
-        self.pos_crf = pos_crf
         self.lm_shared_softmax = lm_shared_softmax
-=======
->>>>>>> 89d384c4
         self.custom_cemb_cell = custom_cemb_cell
         # only during training
         self.init_rnn = init_rnn
@@ -131,23 +121,6 @@
         for tname, task in self.tasks.items():
             if task['level'].lower() == 'char':
                 if self.cemb is None:
-<<<<<<< HEAD
-                    raise ValueError("Sequential lemmatizer requires char embeddings")
-
-                context_dim = 0
-                if lemma_context.lower() == 'sentence':
-                    context_dim = hidden_size * 2  # bidirectional encoder
-                elif lemma_context.lower() == 'word':
-                    context_dim = wemb_dim
-                elif lemma_context.lower() == 'both':
-                    context_dim = hidden_size * 2 + wemb_dim
-
-                self.lemma_decoder = AttentionalDecoder(
-                    label_encoder.tasks['lemma'], cemb_dim,
-                    self.cemb.embedding_dim,
-                    num_layers=cemb_layers, scorer=scorer, cell=cell,
-                    context_dim=context_dim, dropout=dropout, init_rnn=init_rnn)
-=======
                     raise ValueError("Char-level decoder requires char embeddings")
 
                 # TODO: add sentence context to decoder
@@ -168,9 +141,9 @@
                         context_dim = hidden_size * 2 + wemb_dim
 
                     decoder = AttentionalDecoder(
-                        label_encoder.tasks[tname], self.cemb.embedding_dim,
-                        self.cemb.embedding_dim, context_dim=context_dim, dropout=dropout,
-                        num_layers=cemb_layers, init_rnn=init_rnn)
+                        label_encoder.tasks[tname], cemb_dim, self.cemb.embedding_dim,
+                        context_dim=context_dim, scorer=scorer,num_layers=cemb_layers,
+                        dropout=dropout, init_rnn=init_rnn)
 
             elif task['level'].lower() == 'token':
                 # linear
@@ -182,7 +155,6 @@
                     decoder = CRFDecoder(
                         label_encoder.tasks[tname], hidden_size * 2)
 
->>>>>>> 89d384c4
             else:
                 raise ValueError(
                     "Unknown decoder type {}. Task: {}".format(task['decoder'], tname))
@@ -194,16 +166,11 @@
 
         # - LM
         if self.include_lm:
-<<<<<<< HEAD
             self.lm_decoder_fwd = LinearDecoder(label_encoder.word, hidden_size)
             if lm_shared_softmax:
                 self.lm_decoder_bwd = self.lm_decoder_fwd
             else:
                 self.lm_decoder_bwd = LinearDecoder(label_encoder.word, hidden_size)
-=======
-            self.lm_fwd_decoder = LinearDecoder(label_encoder.word, hidden_size)
-            self.lm_bwd_decoder = LinearDecoder(label_encoder.word, hidden_size)
->>>>>>> 89d384c4
 
     def get_args_and_kwargs(self):
         return {'args': (self.wemb_dim, self.cemb_dim, self.hidden_size, self.num_layers),
@@ -214,12 +181,7 @@
                            'cemb_type': self.cemb_type,
                            'cemb_layers': self.cemb_layers,
                            'include_lm': self.include_lm,
-<<<<<<< HEAD
-                           'pos_crf': self.pos_crf,
-                           'lemma_context': self.lemma_context,
                            'scorer': self.scorer,
-=======
->>>>>>> 89d384c4
                            'custom_cemb_cell': self.custom_cemb_cell}}
 
     def embedding(self, word, wlen, char, clen):
